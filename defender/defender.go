--- conflicted
+++ resolved
@@ -129,14 +129,8 @@
 	)
 	log.Info("Attempting to defend pending DA challenge")
 
-<<<<<<< HEAD
 	// attempt to defend the challenge by submitting a tx to the Challenge contract
-	tx, err := d.DefendDA(challenge.BlockHash, uint8(challenge.PointerIndex.Uint64()))
-=======
-	// attempt to defend the challenge by querying Celestia for a data availability proof
-	// and submitting the proof to our Challenge contract on L1
-	tx, err := d.DefendDA(c.BlockHash)
->>>>>>> 6241681c
+	tx, err := d.DefendDA(c.BlockHash, uint8(c.PointerIndex.Uint64()))
 	if err != nil {
 		if strings.Contains(err.Error(), ErrNoDataCommitment) {
 			log.Info("Pending DA challenge is awaiting data commitment from Celestia validators, will retry later")
@@ -153,16 +147,9 @@
 
 // Attempts to defend a DA challenge for the given block hash.
 //
-<<<<<<< HEAD
 // Queries Celestia for a proof of data availability and submits a tx to the Challenge contract.
 func (d *Defender) DefendDA(block common.Hash, pointerIndex uint8) (*types.Transaction, error) {
 	proof, err := d.GetDAProof(block, pointerIndex)
-=======
-// Queries Celestia for a data availability proof and submits a tx to the
-// Challenge.sol contract.
-func (d *Defender) DefendDA(block common.Hash) (*types.Transaction, error) {
-	proof, err := d.GetDAProof(block)
->>>>>>> 6241681c
 	if err != nil {
 		return nil, fmt.Errorf("failed to prove data availability: %w", err)
 	}
@@ -179,17 +166,11 @@
 	if pointers == nil {
 		return nil, fmt.Errorf("no Celestia pointer found")
 	}
-<<<<<<< HEAD
-	return d.Celestia.GetProof(pointers[pointerIndex])
-}
-
-func (d *Defender) ProvideL2Header(rblock common.Hash, pointerIndex uint8, l2Block common.Hash, skipShares bool) (*types.Transaction, error) {
-=======
-	commit, err := d.Ethereum.GetBlobstreamCommitment(int64(pointer.Height))
+	commit, err := d.Ethereum.GetBlobstreamCommitment(int64(pointers[pointerIndex].Height))
 	if err != nil {
 		return nil, fmt.Errorf("failed to get blobstream commitment: %w", err)
 	}
-	return d.Celestia.GetProof(pointer, commit.StartBlock, commit.EndBlock, *commit.ProofNonce)
+	return d.Celestia.GetProof(pointers[pointerIndex], commit.StartBlock, commit.EndBlock, *commit.ProofNonce)
 }
 
 // Gets L2 Header challenge events from Challenge.sol for the given block range and status.
@@ -321,7 +302,6 @@
 		d.Opts.Logger.Info("Header already provided", "block", rblock.Hex(), "header", l2Block.Hex())
 		return types.NewTx(&types.LegacyTx{}), nil
 	}
->>>>>>> 6241681c
 
 	// Download the rollup block and bundle from L1 and
 	// Celestia
@@ -330,11 +310,7 @@
 		return nil, fmt.Errorf("error fetching rollup block: %w", err)
 	}
 
-	// Get the bundle that contains the header
-	bundle := bundles[pointerIndex]
-
-	// Get a pointer to the shares that contain the header
-	sharePointer, err := bundle.FindHeaderShares(l2Block, d.Namespace())
+	sharePointer, pointerIndex, err := node.FindHeaderSharesInBundles(bundles, l2Block, d.Namespace())
 	if err != nil {
 		return nil, fmt.Errorf("error finding header shares in the bundle: %w", err)
 	}
@@ -359,13 +335,8 @@
 	provided, _ := d.Ethereum.AlreadyProvidedShares(rblock, shareProof.Data)
 
 	// Provide the shares
-<<<<<<< HEAD
-	if !skipShares {
+	if !skipShares && !provided {
 		tx, err := d.Ethereum.ProvideShares(rblock, pointerIndex, shareProof, celProof)
-=======
-	if !skipShares && !provided {
-		tx, err := d.Ethereum.ProvideShares(rblock, shareProof, celProof)
->>>>>>> 6241681c
 		if err != nil {
 			return nil, fmt.Errorf("error providing shares: %w", err)
 		}
@@ -382,13 +353,7 @@
 	return d.Ethereum.ProvideHeader(rblock, shareProof.Data, *sharePointer)
 }
 
-<<<<<<< HEAD
-func (d *Defender) ProvideL2Tx(rblock common.Hash, pointerIndex uint8, l2Tx common.Hash, skipShares bool) (*types.Transaction, error) {
-
-=======
-// Loads an L2 transaction from Celestia into the chainOracle.
 func (d *Defender) ProvideL2Tx(rblock common.Hash, l2Tx common.Hash, skipShares bool) (*types.Transaction, error) {
->>>>>>> 6241681c
 	// Download the rollup block and bundle from L1 and
 	// Celestia
 	rheader, bundles, err := d.Node.FetchRollupBlock(rblock)
@@ -396,11 +361,8 @@
 		return nil, fmt.Errorf("error fetching rollup block: %w", err)
 	}
 
-	// Get the bundle that contains the transaction
-	bundle := bundles[pointerIndex]
-
-	// Get a pointer to the shares that contain the transaction
-	sharePointer, err := bundle.FindTxShares(l2Tx, d.Namespace())
+	// Find the transaction in the bundle
+	sharePointer, pointerIndex, err := node.FindTxSharesInBundles(bundles, l2Tx, d.Namespace())
 	if err != nil {
 		return nil, fmt.Errorf("error finding tx shares in the bundle: %w", err)
 	}
