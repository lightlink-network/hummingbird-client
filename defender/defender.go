--- conflicted
+++ resolved
@@ -131,9 +131,17 @@
 	return d.Ethereum.DefendDataRootInclusion(block, proof)
 }
 
-<<<<<<< HEAD
-func (d *Defender) ProveDA(txHash common.Hash) (*node.CelestiaProof, error) {
-	return d.Celestia.GetProof(txHash[:])
+func (d *Defender) ProveDA(block common.Hash) (*node.CelestiaProof, error) {
+	pointer, err := d.GetDAPointer(block)
+	if err != nil {
+		return nil, fmt.Errorf("failed to get Celestia pointer: %w", err)
+	}
+
+	if pointer == nil {
+		return nil, fmt.Errorf("no Celestia pointer found")
+	}
+
+	return d.Celestia.GetProof(pointer)
 }
 
 func (d *Defender) retryActiveDAChallengesWorker() {
@@ -173,17 +181,4 @@
 		}
 		d.Opts.Logger.Info("Active DA challenges retry worker finished")
 	}
-=======
-func (d *Defender) ProveDA(block common.Hash) (*node.CelestiaProof, error) {
-	pointer, err := d.GetDAPointer(block)
-	if err != nil {
-		return nil, fmt.Errorf("failed to get Celestia pointer: %w", err)
-	}
-
-	if pointer == nil {
-		return nil, fmt.Errorf("no Celestia pointer found")
-	}
-
-	return d.Celestia.GetProof(pointer)
->>>>>>> c7a99821
 }