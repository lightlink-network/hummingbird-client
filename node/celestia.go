package node

import (
	"context"
	"encoding/hex"
	"fmt"
	"log/slog"
	"math/big"
	"time"

	cosmosmath "cosmossdk.io/math"
	"github.com/celestiaorg/celestia-node/api/rpc/client"
	"github.com/celestiaorg/celestia-node/blob"
	"github.com/celestiaorg/celestia-node/share"
	gosquare "github.com/celestiaorg/go-square/square"
	"github.com/ethereum/go-ethereum/common"
	"github.com/tendermint/tendermint/rpc/client/http"
	"github.com/tendermint/tendermint/types"
	"google.golang.org/grpc"
	"google.golang.org/grpc/credentials/insecure"

	"github.com/celestiaorg/celestia-app/pkg/appconsts"
	"github.com/celestiaorg/celestia-app/pkg/shares"
	blobtypes "github.com/celestiaorg/celestia-app/x/blob/types"
	blobstreamtypes "github.com/celestiaorg/celestia-app/x/qgb/types"

	blobstreamXContract "hummingbird/node/contracts/BlobstreamX.sol"
	challengeContract "hummingbird/node/contracts/Challenge.sol"
	"hummingbird/utils"
)

// CelestiaPointer is a pointer to a Celestia header
type CelestiaPointer struct {
	Height     uint64
	ShareStart uint64
	ShareLen   uint64

	// Extra data Only present if the pointer is stored in the local database.
	Commitment common.Hash
	TxHash     common.Hash
}

type CelestiaProof struct {
	Nonce        *big.Int
	Tuple        *blobstreamXContract.DataRootTuple
	WrappedProof *challengeContract.BinaryMerkleProof
}

// Celestia is the interface for interacting with the Celestia node
type Celestia interface {
	Namespace() string
	PublishBundle(blocks Bundle) (*CelestiaPointer, error)
	GetProof(pointer *CelestiaPointer) (*CelestiaProof, error)
	GetSharesByNamespace(pointer *CelestiaPointer) ([]shares.Share, error)
	GetSharesByPointer(pointer *CelestiaPointer) ([]shares.Share, error)
	GetSharesProof(celestiaPointer *CelestiaPointer, sharePointer *SharePointer) (*types.ShareProof, error)
	GetPointer(txHash common.Hash) (*CelestiaPointer, error)
}

type CelestiaClientOpts struct {
	Endpoint      string
	Token         string
	TendermintRPC string
	GRPC          string
	Namespace     string
	Logger        *slog.Logger
	GasPrice      float64
	Retries       int
}

type CelestiaClient struct {
	namespace string
	client    *client.Client
	trpc      *http.HTTP
	grcp      *grpc.ClientConn
	logger    *slog.Logger
	gasPrice  float64
	retries   int
}

func NewCelestiaClient(opts CelestiaClientOpts) (*CelestiaClient, error) {
	if opts.Logger == nil {
		opts.Logger = slog.Default()
	}

	c, err := client.NewClient(context.Background(), opts.Endpoint, opts.Token)
	if err != nil {
		return nil, fmt.Errorf("failed to connect to Celestia: %w", err)
	}

	trpc, err := http.New(opts.TendermintRPC, "/websocket")
	if err != nil {
		return nil, fmt.Errorf("failed to connect to Tendermint RPC: %w", err)
	}

	if err := trpc.Start(); err != nil {
		return nil, fmt.Errorf("failed to start Tendermint RPC: %w", err)
	}

	grcp, err := grpc.Dial(opts.GRPC, grpc.WithTransportCredentials(insecure.NewCredentials()))
	if err != nil {
		return nil, fmt.Errorf("failed to connect to Celestia GRPC: %w", err)
	}

	opts.Logger.Info("Connected to Celestia")
	return &CelestiaClient{
		namespace: opts.Namespace,
		client:    c,
		trpc:      trpc,
		grcp:      grcp,
		logger:    opts.Logger,
		gasPrice:  opts.GasPrice,
		retries:   opts.Retries,
	}, nil
}

func (c *CelestiaClient) Namespace() string {
	return c.namespace
}

func (c *CelestiaClient) PublishBundle(blocks Bundle) (*CelestiaPointer, error) {
	// get the namespace
	ns, err := share.NewBlobNamespaceV0([]byte(c.Namespace()))
	if err != nil {
		return nil, err
	}

	// encode the blocks
	enc, err := blocks.EncodeRLP()
	if err != nil {
		return nil, err
	}

	// create blob to submit
	b, err := blob.NewBlob(0, ns, []byte(enc))
	if err != nil {
		panic(err)
	}

	// gas price is defined by each node operator. 0.003 is a good default to be accepted
	gasPrice := c.gasPrice

	// estimate gas limit (maximum gas used by the tx)
	gasLimit := blobtypes.DefaultEstimateGas([]uint32{uint32(b.Size())})

	// fee is gas price * gas limit. State machine does not refund users for unused gas so all of the fee is used
	fee := int64(gasPrice * float64(gasLimit))

	var pointer *CelestiaPointer

	i := 0
	for {
		// post the blob
		pointer, err = c.submitBlob(context.Background(), cosmosmath.NewInt(fee), gasLimit, []*blob.Blob{b})
		if err == nil || i >= c.retries {
			break
		}

		// Increase gas price by 20% if the transaction fails
		gasPrice *= 1.2
		fee = int64(gasPrice * float64(gasLimit))

		c.logger.Warn("Failed to submit blob, retrying", "attempt", i+1, "fee", fee, "gas_limit", gasLimit, "gas_price", gasPrice, "error", err)

		i++
	}

	if err != nil {
		return nil, err
	}

	return pointer, nil
}

// PostData submits a new transaction with the provided data to the Celestia node.
func (c *CelestiaClient) submitBlob(ctx context.Context, fee cosmosmath.Int, gasLimit uint64, blobs []*blob.Blob) (*CelestiaPointer, error) {
	response, err := c.client.State.SubmitPayForBlob(ctx, fee, gasLimit, blobs)
	if err != nil {
		return nil, err
	}

<<<<<<< HEAD
	var txHash []byte

	if response != nil {
		txHash, err = hex.DecodeString(response.TxHash)
		if err != nil {
			return nil, err
		}
	} else {
		txHash = tx.Hash
=======
	txHash, err := hex.DecodeString(response.TxHash)
	if err != nil {
		return nil, err
>>>>>>> ec6951f8
	}

	// Delay here before getting the block to ensure the tx is included
	time.Sleep(5 * time.Second)

	// Get the block that contains the tx
<<<<<<< HEAD
	pointer, err := c.GetPointer(common.BytesToHash(txHash))
	if err != nil {
		return nil, err
=======
	blockRes, err := c.trpc.Block(context.Background(), &response.Height)
	if err != nil {
		return nil, fmt.Errorf("submitBlob: failed to get celestia block: %w", err)
	}

	tx, err := c.trpc.Tx(ctx, txHash, true)
	if err != nil {
		return nil, err
	}

	// Get the blob share range inside the block
	shareRange, err := square.BlobShareRange(blockRes.Block.Data.Txs.ToSliceOfBytes(), int(tx.Index), 0, blockRes.Block.Header.Version.App)
	if err != nil {
		return nil, fmt.Errorf("submitBlob: failed to get celestia share range: %w", err)
	}

	pointer := &CelestiaPointer{
		Height:     uint64(response.Height),
		Commitment: common.BytesToHash(blobs[0].Commitment),
		ShareStart: uint64(shareRange.Start),
		ShareLen:   uint64(shareRange.End - shareRange.Start),
		TxHash:     common.BytesToHash(txHash),
>>>>>>> ec6951f8
	}

	return pointer, err
}

func (c *CelestiaClient) GetProof(pointer *CelestiaPointer) (*CelestiaProof, error) {
	ctx := context.Background()

	blockHeight := int64(pointer.Height)

	// Get the block that contains the tx
	blockRes, err := c.trpc.Block(context.Background(), &blockHeight)
	if err != nil {
		return nil, err
	}

	// Get the shares proof
	sharesProofs, err := c.trpc.ProveShares(ctx, pointer.Height, pointer.ShareStart, pointer.ShareStart+pointer.ShareLen)
	if err != nil {
		return nil, err
	}

	// Verify the shares proof
	if !sharesProofs.VerifyProof() {
		return nil, err
	}

	// New gRPC query client
	queryClient := blobstreamtypes.NewQueryClient(c.grcp)

	// Get the data commitment range for the block height
	resp, err := queryClient.DataCommitmentRangeForHeight(ctx, &blobstreamtypes.QueryDataCommitmentRangeForHeightRequest{Height: uint64(blockHeight)})
	if err != nil {
		return nil, err
	}

	// Get the data root inclusion proof
	dcProof, err := c.trpc.DataRootInclusionProof(ctx, uint64(blockHeight), resp.DataCommitment.BeginBlock, resp.DataCommitment.EndBlock)
	if err != nil {
		return nil, err
	}

	tuple := blobstreamXContract.DataRootTuple{
		Height:   big.NewInt(blockHeight),
		DataRoot: *(*[32]byte)(blockRes.Block.DataHash),
	}

	sideNodes := make([][32]byte, len(dcProof.Proof.Aunts))
	for i, aunt := range dcProof.Proof.Aunts {
		sideNodes[i] = *(*[32]byte)(aunt)
	}
	wrappedProof := challengeContract.BinaryMerkleProof{
		SideNodes: sideNodes,
		Key:       big.NewInt(dcProof.Proof.Index),
		NumLeaves: big.NewInt(dcProof.Proof.Total),
	}

	proof := &CelestiaProof{
		Nonce:        big.NewInt(int64(resp.DataCommitment.Nonce)),
		Tuple:        &tuple,
		WrappedProof: &wrappedProof,
	}

	return proof, nil
}

// GetPointer returns the pointer to the Celestia header that contains the tx with the given hash
func (c *CelestiaClient) GetPointer(txHash common.Hash) (*CelestiaPointer, error) {
	tx, err := c.trpc.Tx(context.Background(), txHash.Bytes(), true)
	if err != nil {
		return nil, err
	}
	// Get the block that contains the tx
	blockRes, err := c.trpc.Block(context.Background(), &tx.Height)
	if err != nil {
		return nil, err
	}
	// Get the blob share range inside the block, using square instead
	version := blockRes.Block.Header.Version.App
	maxSquareSize := appconsts.SquareSizeUpperBound(version)
	subtreeRootThreshold := appconsts.SubtreeRootThreshold(version)
	blobShareRange, err := gosquare.BlobShareRange(blockRes.Block.Txs.ToSliceOfBytes(), int(tx.Index), int(0), maxSquareSize, subtreeRootThreshold)
	if err != nil {
		return nil, err
	}
	return &CelestiaPointer{
		Height:     uint64(tx.Height),
		Commitment: common.BytesToHash(blockRes.Block.DataHash),
		ShareStart: uint64(blobShareRange.Start),
		ShareLen:   uint64(blobShareRange.End - blobShareRange.Start),
		TxHash:     txHash,
	}, nil
}

func (c *CelestiaClient) GetSharesByNamespace(pointer *CelestiaPointer) ([]shares.Share, error) {
	ctx := context.Background()

	// 1. Namespace
	ns, err := share.NewBlobNamespaceV0([]byte(c.Namespace()))
	if err != nil {
		return nil, fmt.Errorf("GetShares: failed to get namespace: %w", err)
	}

	// 0. Get the header
	h, err := c.client.Header.GetByHeight(ctx, pointer.Height)
	if err != nil {
		return nil, fmt.Errorf("GetShares: failed to get header: %d %w", pointer.Height, err)
	}

	// 3. Get the shares
	s, err := c.client.Share.GetSharesByNamespace(ctx, h, ns)
	if err != nil {
		return nil, fmt.Errorf("GetShares: failed to get shares: %w", err)
	}

	return utils.NSSharesToShares(s), nil
}

func (c *CelestiaClient) GetSharesByPointer(pointer *CelestiaPointer) ([]shares.Share, error) {
	ctx := context.Background()

	proof, err := c.trpc.ProveShares(ctx, pointer.Height, pointer.ShareStart, pointer.ShareStart+pointer.ShareLen)
	if err != nil {
		return nil, err
	}

	return utils.BytesToShares(proof.Data)
}

func (c *CelestiaClient) GetSharesProof(celPointer *CelestiaPointer, sharePointer *SharePointer) (*types.ShareProof, error) {
	ctx := context.Background()

	shareStart := celPointer.ShareStart + uint64(sharePointer.StartShare)
	shareEnd := celPointer.ShareStart + uint64(sharePointer.EndShare()+1)

	// Get the shares proof
	sharesProofs, err := c.trpc.ProveShares(ctx, celPointer.Height, shareStart, shareEnd)
	if err != nil {
		return nil, err
	}

	// Verify the shares proof
	if !sharesProofs.VerifyProof() {
		return nil, err
	}

	return &sharesProofs, nil
}

// MOCK CLINT FOR TESTING

type celestiaMock struct {
	fakeProof bool
	namespace string
	height    uint64
	blocks    map[common.Hash]Bundle
	pointers  map[common.Hash]*CelestiaPointer
}

// NewCelestiaMock returns a new CelestiaMock client. It is used for testing.
func NewCelestiaMock(namespace string) *celestiaMock {
	return &celestiaMock{
		namespace: namespace,
		blocks:    make(map[common.Hash]Bundle),
		pointers:  make(map[common.Hash]*CelestiaPointer),
	}
}

func (c *celestiaMock) SetFakeProof(b bool) {
	c.fakeProof = b
}

func (c *celestiaMock) Namespace() string {
	return c.namespace
}

func (c *celestiaMock) PublishBundle(blocks Bundle) (*CelestiaPointer, error) {
	c.height++

	// use the first block's hash as the data root
	hash := blocks.Blocks[0].Hash()
	c.blocks[hash] = blocks

	c.pointers[hash] = &CelestiaPointer{
		Height:     c.height,
		ShareStart: 0,
		ShareLen:   uint64(len(blocks.Blocks)),
		TxHash:     hash,
	}

	return c.pointers[hash], nil
}

// returns a mock proof, cannot be used for verification
func (c *celestiaMock) GetProof(pointer *CelestiaPointer) (*CelestiaProof, error) {
	if !c.fakeProof {
		return nil, fmt.Errorf("failed")
	}
	return &CelestiaProof{
		Nonce: big.NewInt(0),
		Tuple: &blobstreamXContract.DataRootTuple{
			Height:   new(big.Int).SetUint64(pointer.Height),
			DataRoot: pointer.Commitment,
		},
		WrappedProof: &challengeContract.BinaryMerkleProof{
			SideNodes: make([][32]byte, 0),
			Key:       big.NewInt(0),
			NumLeaves: big.NewInt(0),
		},
	}, nil
}

func (c *celestiaMock) GetSharesByNamespace(pointer *CelestiaPointer) ([]shares.Share, error) {
	return nil, nil
}

func (c *celestiaMock) GetSharesProof(celestiaPointer *CelestiaPointer, sharePointer *SharePointer) (*types.ShareProof, error) {
	return nil, nil
}

func (c *celestiaMock) GetPointer(txHash common.Hash) (*CelestiaPointer, error) {
	return c.pointers[txHash], nil
}

func (c *celestiaMock) GetSharesByPointer(pointer *CelestiaPointer) ([]shares.Share, error) {
	return nil, nil
}<|MERGE_RESOLUTION|>--- conflicted
+++ resolved
@@ -179,55 +179,18 @@
 		return nil, err
 	}
 
-<<<<<<< HEAD
-	var txHash []byte
-
-	if response != nil {
-		txHash, err = hex.DecodeString(response.TxHash)
-		if err != nil {
-			return nil, err
-		}
-	} else {
-		txHash = tx.Hash
-=======
 	txHash, err := hex.DecodeString(response.TxHash)
 	if err != nil {
 		return nil, err
->>>>>>> ec6951f8
 	}
 
 	// Delay here before getting the block to ensure the tx is included
 	time.Sleep(5 * time.Second)
 
 	// Get the block that contains the tx
-<<<<<<< HEAD
 	pointer, err := c.GetPointer(common.BytesToHash(txHash))
 	if err != nil {
 		return nil, err
-=======
-	blockRes, err := c.trpc.Block(context.Background(), &response.Height)
-	if err != nil {
-		return nil, fmt.Errorf("submitBlob: failed to get celestia block: %w", err)
-	}
-
-	tx, err := c.trpc.Tx(ctx, txHash, true)
-	if err != nil {
-		return nil, err
-	}
-
-	// Get the blob share range inside the block
-	shareRange, err := square.BlobShareRange(blockRes.Block.Data.Txs.ToSliceOfBytes(), int(tx.Index), 0, blockRes.Block.Header.Version.App)
-	if err != nil {
-		return nil, fmt.Errorf("submitBlob: failed to get celestia share range: %w", err)
-	}
-
-	pointer := &CelestiaPointer{
-		Height:     uint64(response.Height),
-		Commitment: common.BytesToHash(blobs[0].Commitment),
-		ShareStart: uint64(shareRange.Start),
-		ShareLen:   uint64(shareRange.End - shareRange.Start),
-		TxHash:     common.BytesToHash(txHash),
->>>>>>> ec6951f8
 	}
 
 	return pointer, err
