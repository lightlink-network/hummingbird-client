--- conflicted
+++ resolved
@@ -393,7 +393,6 @@
 	return e.ws.challenge.FilterChallengeDAUpdate(opts, _blockHash, _blockIndex, _status)
 }
 
-<<<<<<< HEAD
 func (e *EthereumClient) ProvideShares(rblock common.Hash, proof *tendTypes.ShareProof, celProof *CelestiaProof) (*types.Transaction, error) {
 	transactor, err := e.transactor()
 	if err != nil {
@@ -443,10 +442,10 @@
 	e.http.opts.Logger.Debug("ProvideHeader", "sharekey", fmt.Sprintf("%x", sharekey), "ranges", pointer.Ranges)
 
 	return e.http.chainLoader.ProvideHeader(transactor, sharekey, ranges)
-=======
+}
+
 func (e *EthereumClient) GetPublisher() (common.Address, error) {
 	return e.http.canonicalStateChain.Publisher(nil)
->>>>>>> 66f71fa5
 }
 
 // MOCK CLIENT FOR TESTING
