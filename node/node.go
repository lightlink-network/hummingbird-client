package node

import (
	"crypto/ecdsa"
	"hummingbird/config"
	canonicalstatechain "hummingbird/node/contracts/CanonicalStateChain.sol"
	"log/slog"
	"math/big"
	"runtime"
	"time"

	"github.com/ethereum/go-ethereum/common"
	"github.com/ethereum/go-ethereum/crypto"
	"github.com/spf13/viper"
)

type Node struct {
	Ethereum
	Celestia
	LightLink

	Store KVStore
}

// NewFromConfig creates a new node from the given config.
func NewFromConfig(cfg *config.Config, logger *slog.Logger, ethKey *ecdsa.PrivateKey) (*Node, error) {

	logger.Info("Starting LightLink Hummingbird ("+viper.GetString("version")+")",
		"Go Version", runtime.Version(),
		"Operating System", runtime.GOOS,
		"Architecture", runtime.GOARCH)

	// log config file path
	logger.Info("Using config file", "path", viper.ConfigFileUsed())

	eth, err := NewEthereumRPC(EthereumHTTPClientOpts{
		Endpoint:                   cfg.Ethereum.HTTPEndpoint,
		CanonicalStateChainAddress: common.HexToAddress(cfg.Ethereum.CanonicalStateChain),
		ChallengeAddress:           common.HexToAddress(cfg.Ethereum.Challenge),
		ChainOracleAddress:         common.HexToAddress(cfg.Ethereum.ChainOracle),
		BlobstreamXAddress:         common.HexToAddress(cfg.Ethereum.BlobstreamX),
		Signer:                     ethKey,
		Logger:                     logger.With("ctx", "ethereum-http"),
		DryRun:                     cfg.DryRun,
		GasPriceIncreasePercent:    big.NewInt(int64(cfg.Ethereum.GasPriceIncreasePercent)),
		BlockTime:                  cfg.Ethereum.BlockTime,
	}, EthereumWSClientOpts{
		Endpoint:         cfg.Ethereum.WSEndpoint,
		ChallengeAddress: common.HexToAddress(cfg.Ethereum.Challenge),
		Logger:           logger.With("ctx", "ethereum-ws"),
	})
	if err != nil {
		return nil, err
	}

	cel, err := NewCelestiaClient(CelestiaClientOpts{
		Endpoint:      cfg.Celestia.Endpoint,
		Token:         cfg.Celestia.Token,
		GRPC:          cfg.Celestia.GRPC,
		TendermintRPC: cfg.Celestia.TendermintRPC,
		Namespace:     cfg.Celestia.Namespace,
		Logger:        logger.With("ctx", "celestia"),
		GasPrice:      cfg.Celestia.GasPrice,
		Retries:       cfg.Celestia.Retries,
	})
	if err != nil {
		return nil, err
	}

	ll, err := NewLightLinkClient(&LightLinkClientOpts{
		Endpoint: cfg.LightLink.Endpoint,
		Delay:    time.Duration(cfg.LightLink.Delay) * time.Millisecond,
		Logger:   logger.With("ctx", "lightlink"),
	})
	if err != nil {
		return nil, err
	}

	var store *LDBStore

	if cfg.Rollup.StoreHeaders || cfg.Rollup.StoreCelestiaPointers {
		store, err = NewLDBStore(cfg.StorePath)
		if err != nil {
			return nil, err
		}
	}

	logger.Info("Rollup Node created!", "dryRun", cfg.DryRun)
	return &Node{
		Ethereum:  eth,
		Celestia:  cel,
		LightLink: ll,

		Store: store,
	}, nil
}

// GetDAPointer gets the Celestia pointer for the given rollup block hash.
func (n *Node) GetDAPointer(hash common.Hash) ([]*CelestiaPointer, error) {

	// TODO FETCH FROM LOCAL STORE!

	// pointer is not found in local store so get rollup header
	header, err := n.GetRollupHeaderByHash(hash)
	if err != nil {
		return nil, err
	}

	// get pointer from header
	pointers := make([]*CelestiaPointer, 0)
	for i := 0; i < len(header.CelestiaPointers); i++ {

		pointers = append(pointers, &CelestiaPointer{
			Height:     header.CelestiaPointers[i].Height,
			ShareStart: header.CelestiaPointers[i].ShareStart.Uint64(),
			ShareLen:   uint64(header.CelestiaPointers[i].ShareLen),
		})
	}

	return pointers, nil
}

func (n *Node) FetchRollupBlock(rblock common.Hash) (*canonicalstatechain.CanonicalStateChainHeader, []*Bundle, error) {
	header, err := n.GetRollupHeaderByHash(rblock)
	if err != nil {
		return nil, nil, err
	}

	bundles := make([]*Bundle, 0)
	for i := 0; i < len(header.CelestiaPointers); i++ {
		pointer := &CelestiaPointer{
			Height:     header.CelestiaPointers[i].Height,
			ShareStart: header.CelestiaPointers[i].ShareStart.Uint64(),
			ShareLen:   uint64(header.CelestiaPointers[i].ShareLen),
		}

<<<<<<< HEAD
		shares, err := n.Celestia.GetShares(pointer)
		if err != nil {
			return nil, nil, err
		}
=======
	shares, err := n.Celestia.GetSharesByNamespace(pointer)
	if err != nil {
		return nil, nil, err
	}
>>>>>>> 6241681c

		bundle, err := NewBundleFromShares(shares)
		if err != nil {
			return nil, nil, err
		}

		bundles = append(bundles, bundle)
	}

	return &header, bundles, nil
}

// Returns true if the given ethKey is the publisher set in CanonicalStateChain
func (n *Node) IsPublisher(ethKey *ecdsa.PrivateKey) bool {
	if ethKey == nil {
		panic("eth key is nil")
	}

	p, err := n.Ethereum.GetPublisher()
	if err != nil {
		panic(err)
	}

	// Get address of public key
	addr := crypto.PubkeyToAddress(ethKey.PublicKey)

	return p == addr
}<|MERGE_RESOLUTION|>--- conflicted
+++ resolved
@@ -134,17 +134,10 @@
 			ShareLen:   uint64(header.CelestiaPointers[i].ShareLen),
 		}
 
-<<<<<<< HEAD
-		shares, err := n.Celestia.GetShares(pointer)
+		shares, err := n.Celestia.GetSharesByNamespace(pointer)
 		if err != nil {
 			return nil, nil, err
 		}
-=======
-	shares, err := n.Celestia.GetSharesByNamespace(pointer)
-	if err != nil {
-		return nil, nil, err
-	}
->>>>>>> 6241681c
 
 		bundle, err := NewBundleFromShares(shares)
 		if err != nil {
