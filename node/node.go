package node

import (
	"crypto/ecdsa"
	"hummingbird/config"
	canonicalstatechain "hummingbird/node/contracts/CanonicalStateChain.sol"
	"hummingbird/node/ethereum"
	"log/slog"
	"math/big"
	"runtime"
	"time"

	"github.com/ethereum/go-ethereum/common"
	"github.com/ethereum/go-ethereum/crypto"
	"github.com/spf13/viper"
)

type Node struct {
	ethereum.Ethereum
	Celestia
	LightLink

	Store KVStore
}

// NewFromConfig creates a new node from the given config.
func NewFromConfig(cfg *config.Config, logger *slog.Logger, ethKey *ecdsa.PrivateKey) (*Node, error) {

	logger.Info("Starting LightLink Hummingbird ("+viper.GetString("version")+")",
		"Go Version", runtime.Version(),
		"Operating System", runtime.GOOS,
		"Architecture", runtime.GOARCH)

	// log config file path
	logger.Info("Using config file", "path", viper.ConfigFileUsed())

	eth, err := ethereum.NewClient(ethereum.ClientOpts{
		Endpoint:                   cfg.Ethereum.HTTPEndpoint,
		CanonicalStateChainAddress: common.HexToAddress(cfg.Ethereum.CanonicalStateChain),
		ChallengeAddress:           common.HexToAddress(cfg.Ethereum.Challenge),
		ChainOracleAddress:         common.HexToAddress(cfg.Ethereum.ChainOracle),
		BlobstreamXAddress:         common.HexToAddress(cfg.Ethereum.BlobstreamX),
		Signer:                     ethKey,
		Logger:                     logger.With("ctx", "ethereum-http"),
		DryRun:                     cfg.DryRun,
		GasPriceIncreasePercent:    big.NewInt(int64(cfg.Ethereum.GasPriceIncreasePercent)),
		BlockTime:                  cfg.Ethereum.BlockTime,
	})
	if err != nil {
		return nil, err
	}

	cel, err := NewCelestiaClient(CelestiaClientOpts{
<<<<<<< HEAD
		Endpoint:                cfg.Celestia.Endpoint,
		Token:                   cfg.Celestia.Token,
		GRPC:                    cfg.Celestia.GRPC,
		TendermintRPC:           cfg.Celestia.TendermintRPC,
		Namespace:               cfg.Celestia.Namespace,
		Logger:                  logger.With("ctx", "celestia"),
		GasPrice:                cfg.Celestia.GasPrice,
		GasPriceIncreasePercent: big.NewInt(int64(cfg.Celestia.GasPriceIncreasePercent)),
		GasAPI:                  cfg.Celestia.GasAPI,
		Retries:                 cfg.Celestia.Retries,
		RetryDelay:              time.Duration(cfg.Celestia.RetryDelay) * time.Millisecond,
=======
		Endpoint:      cfg.Celestia.Endpoint,
		Token:         cfg.Celestia.Token,
		TendermintRPC: cfg.Celestia.TendermintRPC,
		Namespace:     cfg.Celestia.Namespace,
		Logger:        logger.With("ctx", "celestia"),
		GasPrice:      cfg.Celestia.GasPrice,
		Retries:       cfg.Celestia.Retries,
>>>>>>> 5ea4aba2
	})
	if err != nil {
		return nil, err
	}

	ll, err := NewLightLinkClient(&LightLinkClientOpts{
		Endpoint: cfg.LightLink.Endpoint,
		Delay:    time.Duration(cfg.LightLink.Delay) * time.Millisecond,
		Logger:   logger.With("ctx", "lightlink"),
	})
	if err != nil {
		return nil, err
	}

	var store *LDBStore

	if cfg.Rollup.Store {
		store, err = NewLDBStore(cfg.StorePath)
		if err != nil {
			return nil, err
		}
	}

	logger.Info("Rollup Node created!", "dryRun", cfg.DryRun)
	return &Node{
		Ethereum:  eth,
		Celestia:  cel,
		LightLink: ll,

		Store: store,
	}, nil
}

// GetDAPointer gets the Celestia pointer for the given rollup block hash.
func (n *Node) GetDAPointer(hash common.Hash) ([]*CelestiaPointer, error) {

	// TODO FETCH FROM LOCAL STORE!

	// pointer is not found in local store so get rollup header
	header, err := n.Ethereum.GetRollupHeaderByHash(hash)
	if err != nil {
		return nil, err
	}

	// get pointer from header
	pointers := make([]*CelestiaPointer, 0)
	for i := 0; i < len(header.CelestiaPointers); i++ {

		pointers = append(pointers, &CelestiaPointer{
			Height:     header.CelestiaPointers[i].Height,
			ShareStart: header.CelestiaPointers[i].ShareStart.Uint64(),
			ShareLen:   uint64(header.CelestiaPointers[i].ShareLen),
		})
	}

	return pointers, nil
}

func (n *Node) FetchRollupBlock(rblock common.Hash) (*canonicalstatechain.CanonicalStateChainHeader, []*Bundle, error) {
	header, err := n.Ethereum.GetRollupHeaderByHash(rblock)
	if err != nil {
		return nil, nil, err
	}

	bundles := make([]*Bundle, 0)
	for i := 0; i < len(header.CelestiaPointers); i++ {
		pointer := &CelestiaPointer{
			Height:     header.CelestiaPointers[i].Height,
			ShareStart: header.CelestiaPointers[i].ShareStart.Uint64(),
			ShareLen:   uint64(header.CelestiaPointers[i].ShareLen),
		}

		shares, err := n.Celestia.GetSharesByNamespace(pointer)
		if err != nil {
			return nil, nil, err
		}

		bundle, err := NewBundleFromShares(shares)
		if err != nil {
			return nil, nil, err
		}

		bundles = append(bundles, bundle)
	}

	return &header, bundles, nil
}

// Returns true if the given ethKey is the publisher set in CanonicalStateChain
func (n *Node) IsPublisher(ethKey *ecdsa.PrivateKey) bool {
	if ethKey == nil {
		panic("eth key is nil")
	}

	p, err := n.Ethereum.GetPublisher()
	if err != nil {
		panic(err)
	}

	// Get address of public key
	addr := crypto.PubkeyToAddress(ethKey.PublicKey)

	return p == addr
}<|MERGE_RESOLUTION|>--- conflicted
+++ resolved
@@ -51,10 +51,8 @@
 	}
 
 	cel, err := NewCelestiaClient(CelestiaClientOpts{
-<<<<<<< HEAD
 		Endpoint:                cfg.Celestia.Endpoint,
 		Token:                   cfg.Celestia.Token,
-		GRPC:                    cfg.Celestia.GRPC,
 		TendermintRPC:           cfg.Celestia.TendermintRPC,
 		Namespace:               cfg.Celestia.Namespace,
 		Logger:                  logger.With("ctx", "celestia"),
@@ -63,15 +61,6 @@
 		GasAPI:                  cfg.Celestia.GasAPI,
 		Retries:                 cfg.Celestia.Retries,
 		RetryDelay:              time.Duration(cfg.Celestia.RetryDelay) * time.Millisecond,
-=======
-		Endpoint:      cfg.Celestia.Endpoint,
-		Token:         cfg.Celestia.Token,
-		TendermintRPC: cfg.Celestia.TendermintRPC,
-		Namespace:     cfg.Celestia.Namespace,
-		Logger:        logger.With("ctx", "celestia"),
-		GasPrice:      cfg.Celestia.GasPrice,
-		Retries:       cfg.Celestia.Retries,
->>>>>>> 5ea4aba2
 	})
 	if err != nil {
 		return nil, err
